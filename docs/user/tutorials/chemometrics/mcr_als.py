--- conflicted
+++ resolved
@@ -72,10 +72,6 @@
 
 # %%
 surf = X.plot_surface(colorbar=True, linewidth=.2, ccount=100, figsize=(10,5))
-<<<<<<< HEAD
-surf.grid(True)
-=======
->>>>>>> 927bcab7
 
 # %% [markdown]
 # ## 3 Initial guess and MCR ALS optimization
@@ -95,17 +91,10 @@
 _ = St0.plot()
 
 # %% [markdown]
-<<<<<<< HEAD
-# Note that, again, no information has been given as to the ordinate and abscissa data. We could add them as previously but this is niot very important. The key point is that the 'wavelength' dimension is compatible with the data 'X', which is indeed the case (both have a legth of 95). If it was not, an error would be generated in the following.  
-#
-# #### 3.1.1 ALS Optimization
-# With this guess 'St0' and the dataset 'X' we can create a MCR ALS object. At this point of the tutorial, we will use all the default parameters except for the 'verbose' option which is swiched on to have a summary of the ALS iterations: 
-=======
 # Note that, again, no information has been given as to the ordinate and abscissa data. We could add them as previously but this is not very important. The key point is that the 'wavelength' dimension is compatible with the data 'X', which is indeed the case (both have a legth of 95). If it was not, an error would be generated in the following.  
 #
 # #### 3.1.1 ALS Optimization
 # With this guess 'St0' and the dataset 'X' we can create a MCRALS object. At this point of the tutorial, we will use all the default parameters except for the 'verbose' option which is swiched on to have a summary of the ALS iterations: 
->>>>>>> 927bcab7
 
 # %%
 mcr = MCRALS(X, St0, verbose='True')
@@ -139,11 +128,7 @@
 # %% [markdown]
 # #### 3.1.2 Solutions
 #
-<<<<<<< HEAD
-# The solutions of the MCR ALS optimization are the optimized concentration and pure spectra matrices. They can be obtained by the MCRALS.transform() method. let's remake and MCRALS object with the default settings, ('tol' = 0.1 and verbose = False), and get C and St.
-=======
 # The solutions of the MCR ALS optimization are the optimized concentration and pure spectra matrices. They can be obtained by the MCRALS.transform() method. let's remake an MCRALS object with the default settings, ('tol' = 0.1 and verbose = False), and get C and St.
->>>>>>> 927bcab7
 
 # %%
 mcr1 = MCRALS(X, St0)
@@ -240,26 +225,15 @@
 
 # %% [markdown]
 # ## 4. Augmented datasets
-<<<<<<< HEAD
-
-# %%
-C5, St5 = simpl.transform()
 
 # %% [markdown]
 # The 'MATRIX' dataset is a columnwise augmented dataset consisting into 5 successive runs:
-#
-# MATRIX: (204, 96)
-=======
-
-# %% [markdown]
-# The 'MATRIX' dataset is a columnwise augmented dataset consisting into 5 successive runs:
 
 # %%
 A[3]
 
 # %% [markdown]
 # Let's plot it as a map, and as a surface:
->>>>>>> 927bcab7
 
 # %%
 X2 = A[3]
